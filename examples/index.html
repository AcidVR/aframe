--- conflicted
+++ resolved
@@ -48,11 +48,8 @@
       <li><a href="spheres/">Spheres</a></li>
       <li><a href="sky/">Sky</a></li>
       <li><a href="templates/">Templates</a></li>
-<<<<<<< HEAD
+      <li><a href="videos/">Videos</a></li>
       <li><a href="videosphere/">Video Sphere</a></li>
-=======
-      <li><a href="videos/">Videos</a></li>
->>>>>>> 6ba45264
     </ul>
   </body>
 </html>