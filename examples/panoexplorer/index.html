<!DOCTYPE html>
<html>
  <head>
    <meta charset="utf-8">
<<<<<<< HEAD
    <title>Events</title>
    <meta name="description" content="Events — A-Frame">
=======
    <title>Pano Explorer</title>
    <meta name="description" content="Pano Explorer — A-Frame">
>>>>>>> a3e955da
    <script src="../../build/vr-components.js"></script>
    <link rel="import" href="templates/index.html">
  </head>
  <body>
    <vr-scene>
      <vr-cursor-gaze></vr-cursor-gaze>

      <vr-pano-holder src="images/city.jpg"></vr-pano-holder>

      <vr-object id="links" position="-1 -0.3 -4">
        <vr-pano-link position="0 0 0" src="images/thumb-cubes.png" holderSrc="images/cubes.jpg">
        </vr-pano-link>

        <vr-pano-link position="1.5 0 0" src="images/thumb-city.png" holderSrc="images/city.jpg">
          <vr-load state="selected"></vr-load>
        </vr-pano-link>

        <vr-pano-link position="3 0 0" src="images/thumb-sechelt.png" holderSrc="images/sechelt.jpg">
        </vr-pano-link>
      </vr-object>
    </vr-scene>
  </body>
</html><|MERGE_RESOLUTION|>--- conflicted
+++ resolved
@@ -2,13 +2,8 @@
 <html>
   <head>
     <meta charset="utf-8">
-<<<<<<< HEAD
-    <title>Events</title>
-    <meta name="description" content="Events — A-Frame">
-=======
     <title>Pano Explorer</title>
     <meta name="description" content="Pano Explorer — A-Frame">
->>>>>>> a3e955da
     <script src="../../build/vr-components.js"></script>
     <link rel="import" href="templates/index.html">
   </head>
